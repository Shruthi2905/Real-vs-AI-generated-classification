--- conflicted
+++ resolved
@@ -10,18 +10,10 @@
     "preview": "vite preview"
   },
   "dependencies": {
-<<<<<<< HEAD
-    "bcryptjs": "^2.4.3",
-    "idb": "^8.0.0",
-    "@emailjs/browser": "^4.4.1",
-    "firebase": "^11.3.1",
-    "lucide-react": "^0.344.0",
-=======
     "@emailjs/browser": "^4.1.0",
     "bcryptjs": "^2.4.3",
     "idb": "^8.0.0",
     "lucide-react": "^0.487.0",
->>>>>>> e4a3084d
     "react": "^18.3.1",
     "react-dom": "^18.3.1",
     "react-router-dom": "^6.22.2"
